--- conflicted
+++ resolved
@@ -61,11 +61,7 @@
                 ('total', models.PositiveIntegerField(default=0)),
                 ('content_type', models.ForeignKey(on_delete=django.db.models.deletion.CASCADE, to='contenttypes.ContentType')),
                 ('creator', models.ForeignKey(blank=True, default=None, null=True, on_delete=django.db.models.deletion.PROTECT, related_name='export_where_creator', to=settings.AUTH_USER_MODEL)),
-<<<<<<< HEAD
-                ('items', gm2m.fields.GM2MField(*settings.OUTPUTS_RELATED_MODELS, related_name='exports_where_item', through_fields=('gm2m_src', 'gm2m_tgt', 'gm2m_ct', 'gm2m_pk'))),
-=======
                 ('items', gm2m.fields.GM2MField(*outputs_settings.RELATED_MODELS, related_name='exports_where_item', through_fields=('gm2m_src', 'gm2m_tgt', 'gm2m_ct', 'gm2m_pk'))),
->>>>>>> 63da7497
                 ('recipients', models.ManyToManyField(related_name='export_where_recipient', to=settings.AUTH_USER_MODEL)),
             ],
             options={
